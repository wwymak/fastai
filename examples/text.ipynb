--- conflicted
+++ resolved
@@ -376,7 +376,6 @@
    "display_name": "Python 3",
    "language": "python",
    "name": "python3"
-<<<<<<< HEAD
   },
   "language_info": {
    "codemirror_mode": {
@@ -402,8 +401,6 @@
    "toc_position": {},
    "toc_section_display": true,
    "toc_window_display": false
-=======
->>>>>>> c1301c1a
   }
  },
  "nbformat": 4,
