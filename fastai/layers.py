<<<<<<< HEAD
"`fastai.layers` provides essential functions to building and modifying `model` architectures"
from .torch_core import *

__all__ = ['AdaptiveConcatPool2d', 'MSELossFlat', 'CrossEntropyFlat', 'Debugger', 'Flatten', 'Lambda', 'PoolFlatten', 'ResizeBatch',
           'StdUpsample', 'bn_drop_lin', 'conv2d', 'conv2d_relu', 'conv2d_trans', 'conv_layer', 'get_embedding', 'simple_cnn',
           'std_upsample_head', 'trunc_normal_']

class Lambda(nn.Module):
    "An easy way to create a pytorch layer for a simple `func`."
    def __init__(self, func:LambdaFunc):
        "create a layer that simply calls `func` with `x`"
        super().__init__()
        self.func=func

    def forward(self, x): return self.func(x)

def ResizeBatch(*size:int) -> Tensor:
    "Layer that resizes x to `size`, good for connecting mismatched layers."
    return Lambda(lambda x: x.view((-1,)+size))

def Flatten()->Tensor:
    "Flattens `x` to a single dimension, often used at the end of a model."
    return Lambda(lambda x: x.view((x.size(0), -1)))

def PoolFlatten()->nn.Sequential:
    "Apply `nn.AdaptiveAvgPool2d` to `x` and then flatten the result."
    return nn.Sequential(nn.AdaptiveAvgPool2d(1), Flatten())

def bn_drop_lin(n_in:int, n_out:int, bn:bool=True, p:float=0., actn:Optional[nn.Module]=None):
    "`n_in`->bn->dropout->linear(`n_in`,`n_out`)->`actn`"
    layers = [nn.BatchNorm1d(n_in)] if bn else []
    if p != 0: layers.append(nn.Dropout(p))
    layers.append(nn.Linear(n_in, n_out))
    if actn is not None: layers.append(actn)
    return layers

def conv2d(ni:int, nf:int, ks:int=3, stride:int=1, padding:int=None, bias=False) -> nn.Conv2d:
    "Create `nn.Conv2d` layer: `ni` inputs, `nf` outputs, `ks` kernel size. `padding` defaults to `k//2`."
    if padding is None: padding = ks//2
    return nn.Conv2d(ni, nf, kernel_size=ks, stride=stride, padding=padding, bias=bias)

def conv_layer(ni:int, nf:int, ks:int=3, stride:int=1)->nn.Sequential:
    "Create Conv2d->BatchNorm2d->LeakyReLu layer: `ni` input, `nf` out filters, `ks` kernel, `stride`:stride."
    return nn.Sequential(
        nn.Conv2d(ni, nf, kernel_size=ks, bias=False, stride=stride, padding=ks//2),
        nn.BatchNorm2d(nf),
        nn.LeakyReLU(negative_slope=0.1, inplace=True))

def conv2d_relu(ni:int, nf:int, ks:int=3, stride:int=1, padding:int=None, bn:bool=False,
                bias:bool=False) -> nn.Sequential:
    """Create a `conv2d` layer with `nn.ReLU` activation and optional(`bn`) `nn.BatchNorm2d`: `ni` input, `nf` out
    filters, `ks` kernel, `stride`:stride, `padding`:padding, `bn`: batch normalization."""
    layers = [conv2d(ni, nf, ks=ks, stride=stride, padding=padding, bias=bias), nn.ReLU(inplace=True)]
    if bn: layers.append(nn.BatchNorm2d(nf))
    return nn.Sequential(*layers)

def conv2d_trans(ni:int, nf:int, ks:int=2, stride:int=2, padding:int=0, bias=False) -> nn.ConvTranspose2d:
    "Create `nn.ConvTranspose2d` layer: `ni` inputs, `nf` outputs, `ks` kernel size, `stride`: stride. `padding` defaults to 0."
    return nn.ConvTranspose2d(ni, nf, kernel_size=ks, stride=stride, padding=padding, bias=bias)

class AdaptiveConcatPool2d(nn.Module):
    "Layer that concats `AdaptiveAvgPool2d` and `AdaptiveMaxPool2d`."
    def __init__(self, sz:Optional[int]=None):
        "Output will be 2*sz or 2 if sz is None"
        super().__init__()
        sz = sz or 1
        self.ap,self.mp = nn.AdaptiveAvgPool2d(sz), nn.AdaptiveMaxPool2d(sz)
    def forward(self, x): return torch.cat([self.mp(x), self.ap(x)], 1)

class Debugger(nn.Module):
    "A module to debug inside a model."
    def forward(self,x:Tensor) -> Tensor:
        set_trace()
        return x

class StdUpsample(nn.Module):
    "Increases the dimensionality of our data by applying a transposed convolution layer."
    def __init__(self, n_in:int, n_out:int):
        super().__init__()
        self.conv = conv2d_trans(n_in, n_out)
        self.bn = nn.BatchNorm2d(n_out)

    def forward(self, x:Tensor) -> Tensor:
        return self.bn(F.relu(self.conv(x)))

def std_upsample_head(c, *nfs:Collection[int]) -> Model:
    "Create a sequence of upsample layers."
    return nn.Sequential(
        nn.ReLU(),
        *(StdUpsample(nfs[i],nfs[i+1]) for i in range(4)),
        conv2d_trans(nfs[-1], c)
    )

class CrossEntropyFlat(nn.CrossEntropyLoss):
    "Same as `nn.CrossEntropyLoss`, but flattens input and target."
    def forward(self, input:Tensor, target:Tensor) -> Rank0Tensor:
        n,c,*_ = input.shape
        return super().forward(input.view(n, c, -1), target.view(n, -1))

class MSELossFlat(nn.MSELoss):
    "Same as `nn.MSELoss`, but flattens input and target."
    def forward(self, input:Tensor, target:Tensor) -> Rank0Tensor:
        return super().forward(input.view(-1), target.view(-1))

def simple_cnn(actns:Collection[int], kernel_szs:Collection[int]=None,
               strides:Collection[int]=None, bn=False) -> nn.Sequential:
    "CNN with `conv2d_relu` layers defined by `actns`, `kernel_szs` and `strides`, plus batchnorm if `bn`."
    nl = len(actns)-1
    kernel_szs = ifnone(kernel_szs, [3]*nl)
    strides    = ifnone(strides   , [2]*nl)
    layers = [conv2d_relu(actns[i], actns[i+1], kernel_szs[i], stride=strides[i],
              bn=(bn and i<(len(strides)-1))) for i in range_of(strides)]
    layers.append(PoolFlatten())
    return nn.Sequential(*layers)

def trunc_normal_(x:Tensor, mean:float=0., std:float=1.) -> Tensor:
    "Truncated normal initialization."
    # From https://discuss.pytorch.org/t/implementing-truncated-normal-initializer/4778/12
    return x.normal_().fmod_(2).mul_(std).add_(mean)

def get_embedding(ni:int,nf:int) -> Model:
    "Create an embedding layer."
    emb = nn.Embedding(ni, nf)
    # See https://arxiv.org/abs/1711.09160
    with torch.no_grad(): trunc_normal_(emb.weight, std=0.01)
    return emb
=======
"`fastai.layers` provides essential functions to building and modifying `model` architectures"
from .torch_core import *

__all__ = ['AdaptiveConcatPool2d', 'MSELossFlat', 'CrossEntropyFlat', 'Debugger', 'Flatten', 'Lambda', 'PoolFlatten', 'ResizeBatch',
           'StdUpsample', 'bn_drop_lin', 'conv2d', 'conv2d_relu', 'conv2d_trans', 'conv_layer', 'get_embedding', 'simple_cnn',
           'std_upsample_head', 'trunc_normal_']

class Lambda(nn.Module):
    "An easy way to create a pytorch layer for a simple `func`."
    def __init__(self, func:LambdaFunc):
        "create a layer that simply calls `func` with `x`"
        super().__init__()
        self.func=func

    def forward(self, x): return self.func(x)

def ResizeBatch(*size:int) -> Tensor:
    "Layer that resizes x to `size`, good for connecting mismatched layers."
    return Lambda(lambda x: x.view((-1,)+size))

def Flatten()->Tensor:
    "Flattens `x` to a single dimension, often used at the end of a model."
    return Lambda(lambda x: x.view((x.size(0), -1)))

def PoolFlatten()->nn.Sequential:
    "Apply `nn.AdaptiveAvgPool2d` to `x` and then flatten the result."
    return nn.Sequential(nn.AdaptiveAvgPool2d(1), Flatten())

def bn_drop_lin(n_in:int, n_out:int, bn:bool=True, p:float=0., actn:Optional[nn.Module]=None):
    "`n_in`->bn->dropout->linear(`n_in`,`n_out`)->`actn`"
    layers = [nn.BatchNorm1d(n_in)] if bn else []
    if p != 0: layers.append(nn.Dropout(p))
    layers.append(nn.Linear(n_in, n_out))
    if actn is not None: layers.append(actn)
    return layers

def conv2d(ni:int, nf:int, ks:int=3, stride:int=1, padding:int=None, bias=False) -> nn.Conv2d:
    "Create `nn.Conv2d` layer: `ni` inputs, `nf` outputs, `ks` kernel size. `padding` defaults to `k//2`."
    if padding is None: padding = ks//2
    return nn.Conv2d(ni, nf, kernel_size=ks, stride=stride, padding=padding, bias=bias)

def conv_layer(ni:int, nf:int, ks:int=3, stride:int=1)->nn.Sequential:
    "Create Conv2d->BatchNorm2d->LeakyReLu layer: `ni` input, `nf` out filters, `ks` kernel, `stride`:stride."
    return nn.Sequential(
        nn.Conv2d(ni, nf, kernel_size=ks, bias=False, stride=stride, padding=ks//2),
        nn.BatchNorm2d(nf),
        nn.LeakyReLU(negative_slope=0.1, inplace=True))

def conv2d_relu(ni:int, nf:int, ks:int=3, stride:int=1, padding:int=None, bn:bool=False,
                bias:bool=False) -> nn.Sequential:
    """Create a `conv2d` layer with `nn.ReLU` activation and optional(`bn`) `nn.BatchNorm2d`: `ni` input, `nf` out
    filters, `ks` kernel, `stride`:stride, `padding`:padding, `bn`: batch normalization."""
    layers = [conv2d(ni, nf, ks=ks, stride=stride, padding=padding, bias=bias), nn.ReLU(inplace=True)]
    if bn: layers.append(nn.BatchNorm2d(nf))
    return nn.Sequential(*layers)

def conv2d_trans(ni:int, nf:int, ks:int=2, stride:int=2, padding:int=0, bias=False) -> nn.ConvTranspose2d:
    "Create `nn.ConvTranspose2d` layer: `ni` inputs, `nf` outputs, `ks` kernel size, `stride`: stride. `padding` defaults to 0."
    return nn.ConvTranspose2d(ni, nf, kernel_size=ks, stride=stride, padding=padding, bias=bias)

class AdaptiveConcatPool2d(nn.Module):
    "Layer that concats `AdaptiveAvgPool2d` and `AdaptiveMaxPool2d`."
    def __init__(self, sz:Optional[int]=None):
        "Output will be 2*sz or 2 if sz is None"
        super().__init__()
        sz = sz or 1
        self.ap,self.mp = nn.AdaptiveAvgPool2d(sz), nn.AdaptiveMaxPool2d(sz)
    def forward(self, x): return torch.cat([self.mp(x), self.ap(x)], 1)

class Debugger(nn.Module):
    "A module to debug inside a model."
    def forward(self,x:Tensor) -> Tensor:
        set_trace()
        return x

class StdUpsample(nn.Module):
    "Increases the dimensionality of our data by applying a transposed convolution layer."
    def __init__(self, n_in:int, n_out:int):
        super().__init__()
        self.conv = conv2d_trans(n_in, n_out)
        self.bn = nn.BatchNorm2d(n_out)

    def forward(self, x:Tensor) -> Tensor:
        return self.bn(F.relu(self.conv(x)))

def std_upsample_head(c, *nfs:Collection[int]) -> nn.Module:
    "Create a sequence of upsample layers."
    return nn.Sequential(
        nn.ReLU(),
        *(StdUpsample(nfs[i],nfs[i+1]) for i in range(4)),
        conv2d_trans(nfs[-1], c)
    )

class CrossEntropyFlat(nn.CrossEntropyLoss):
    "Same as `nn.CrossEntropyLoss`, but flattens input and target."
    def forward(self, input:Tensor, target:Tensor) -> Rank0Tensor:
        n,c,*_ = input.shape
        return super().forward(input.view(n, c, -1), target.view(n, -1))

class MSELossFlat(nn.MSELoss):
    "Same as `nn.MSELoss`, but flattens input and target."
    def forward(self, input:Tensor, target:Tensor) -> Rank0Tensor:
        return super().forward(input.view(-1), target.view(-1))

def simple_cnn(actns:Collection[int], kernel_szs:Collection[int]=None,
               strides:Collection[int]=None, bn=False) -> nn.Sequential:
    "CNN with `conv2d_relu` layers defined by `actns`, `kernel_szs` and `strides`, plus batchnorm if `bn`."
    nl = len(actns)-1
    kernel_szs = ifnone(kernel_szs, [3]*nl)
    strides    = ifnone(strides   , [2]*nl)
    layers = [conv2d_relu(actns[i], actns[i+1], kernel_szs[i], stride=strides[i],
              bn=(bn and i<(len(strides)-1))) for i in range_of(strides)]
    layers.append(PoolFlatten())
    return nn.Sequential(*layers)

def trunc_normal_(x:Tensor, mean:float=0., std:float=1.) -> Tensor:
    "Truncated normal initialization."
    # From https://discuss.pytorch.org/t/implementing-truncated-normal-initializer/4778/12
    return x.normal_().fmod_(2).mul_(std).add_(mean)

def get_embedding(ni:int,nf:int) -> nn.Module:
    "Create an embedding layer."
    emb = nn.Embedding(ni, nf)
    # See https://arxiv.org/abs/1711.09160
    with torch.no_grad(): trunc_normal_(emb.weight, std=0.01)
    return emb
>>>>>>> 4eede66c
<|MERGE_RESOLUTION|>--- conflicted
+++ resolved
@@ -1,131 +1,3 @@
-<<<<<<< HEAD
-"`fastai.layers` provides essential functions to building and modifying `model` architectures"
-from .torch_core import *
-
-__all__ = ['AdaptiveConcatPool2d', 'MSELossFlat', 'CrossEntropyFlat', 'Debugger', 'Flatten', 'Lambda', 'PoolFlatten', 'ResizeBatch',
-           'StdUpsample', 'bn_drop_lin', 'conv2d', 'conv2d_relu', 'conv2d_trans', 'conv_layer', 'get_embedding', 'simple_cnn',
-           'std_upsample_head', 'trunc_normal_']
-
-class Lambda(nn.Module):
-    "An easy way to create a pytorch layer for a simple `func`."
-    def __init__(self, func:LambdaFunc):
-        "create a layer that simply calls `func` with `x`"
-        super().__init__()
-        self.func=func
-
-    def forward(self, x): return self.func(x)
-
-def ResizeBatch(*size:int) -> Tensor:
-    "Layer that resizes x to `size`, good for connecting mismatched layers."
-    return Lambda(lambda x: x.view((-1,)+size))
-
-def Flatten()->Tensor:
-    "Flattens `x` to a single dimension, often used at the end of a model."
-    return Lambda(lambda x: x.view((x.size(0), -1)))
-
-def PoolFlatten()->nn.Sequential:
-    "Apply `nn.AdaptiveAvgPool2d` to `x` and then flatten the result."
-    return nn.Sequential(nn.AdaptiveAvgPool2d(1), Flatten())
-
-def bn_drop_lin(n_in:int, n_out:int, bn:bool=True, p:float=0., actn:Optional[nn.Module]=None):
-    "`n_in`->bn->dropout->linear(`n_in`,`n_out`)->`actn`"
-    layers = [nn.BatchNorm1d(n_in)] if bn else []
-    if p != 0: layers.append(nn.Dropout(p))
-    layers.append(nn.Linear(n_in, n_out))
-    if actn is not None: layers.append(actn)
-    return layers
-
-def conv2d(ni:int, nf:int, ks:int=3, stride:int=1, padding:int=None, bias=False) -> nn.Conv2d:
-    "Create `nn.Conv2d` layer: `ni` inputs, `nf` outputs, `ks` kernel size. `padding` defaults to `k//2`."
-    if padding is None: padding = ks//2
-    return nn.Conv2d(ni, nf, kernel_size=ks, stride=stride, padding=padding, bias=bias)
-
-def conv_layer(ni:int, nf:int, ks:int=3, stride:int=1)->nn.Sequential:
-    "Create Conv2d->BatchNorm2d->LeakyReLu layer: `ni` input, `nf` out filters, `ks` kernel, `stride`:stride."
-    return nn.Sequential(
-        nn.Conv2d(ni, nf, kernel_size=ks, bias=False, stride=stride, padding=ks//2),
-        nn.BatchNorm2d(nf),
-        nn.LeakyReLU(negative_slope=0.1, inplace=True))
-
-def conv2d_relu(ni:int, nf:int, ks:int=3, stride:int=1, padding:int=None, bn:bool=False,
-                bias:bool=False) -> nn.Sequential:
-    """Create a `conv2d` layer with `nn.ReLU` activation and optional(`bn`) `nn.BatchNorm2d`: `ni` input, `nf` out
-    filters, `ks` kernel, `stride`:stride, `padding`:padding, `bn`: batch normalization."""
-    layers = [conv2d(ni, nf, ks=ks, stride=stride, padding=padding, bias=bias), nn.ReLU(inplace=True)]
-    if bn: layers.append(nn.BatchNorm2d(nf))
-    return nn.Sequential(*layers)
-
-def conv2d_trans(ni:int, nf:int, ks:int=2, stride:int=2, padding:int=0, bias=False) -> nn.ConvTranspose2d:
-    "Create `nn.ConvTranspose2d` layer: `ni` inputs, `nf` outputs, `ks` kernel size, `stride`: stride. `padding` defaults to 0."
-    return nn.ConvTranspose2d(ni, nf, kernel_size=ks, stride=stride, padding=padding, bias=bias)
-
-class AdaptiveConcatPool2d(nn.Module):
-    "Layer that concats `AdaptiveAvgPool2d` and `AdaptiveMaxPool2d`."
-    def __init__(self, sz:Optional[int]=None):
-        "Output will be 2*sz or 2 if sz is None"
-        super().__init__()
-        sz = sz or 1
-        self.ap,self.mp = nn.AdaptiveAvgPool2d(sz), nn.AdaptiveMaxPool2d(sz)
-    def forward(self, x): return torch.cat([self.mp(x), self.ap(x)], 1)
-
-class Debugger(nn.Module):
-    "A module to debug inside a model."
-    def forward(self,x:Tensor) -> Tensor:
-        set_trace()
-        return x
-
-class StdUpsample(nn.Module):
-    "Increases the dimensionality of our data by applying a transposed convolution layer."
-    def __init__(self, n_in:int, n_out:int):
-        super().__init__()
-        self.conv = conv2d_trans(n_in, n_out)
-        self.bn = nn.BatchNorm2d(n_out)
-
-    def forward(self, x:Tensor) -> Tensor:
-        return self.bn(F.relu(self.conv(x)))
-
-def std_upsample_head(c, *nfs:Collection[int]) -> Model:
-    "Create a sequence of upsample layers."
-    return nn.Sequential(
-        nn.ReLU(),
-        *(StdUpsample(nfs[i],nfs[i+1]) for i in range(4)),
-        conv2d_trans(nfs[-1], c)
-    )
-
-class CrossEntropyFlat(nn.CrossEntropyLoss):
-    "Same as `nn.CrossEntropyLoss`, but flattens input and target."
-    def forward(self, input:Tensor, target:Tensor) -> Rank0Tensor:
-        n,c,*_ = input.shape
-        return super().forward(input.view(n, c, -1), target.view(n, -1))
-
-class MSELossFlat(nn.MSELoss):
-    "Same as `nn.MSELoss`, but flattens input and target."
-    def forward(self, input:Tensor, target:Tensor) -> Rank0Tensor:
-        return super().forward(input.view(-1), target.view(-1))
-
-def simple_cnn(actns:Collection[int], kernel_szs:Collection[int]=None,
-               strides:Collection[int]=None, bn=False) -> nn.Sequential:
-    "CNN with `conv2d_relu` layers defined by `actns`, `kernel_szs` and `strides`, plus batchnorm if `bn`."
-    nl = len(actns)-1
-    kernel_szs = ifnone(kernel_szs, [3]*nl)
-    strides    = ifnone(strides   , [2]*nl)
-    layers = [conv2d_relu(actns[i], actns[i+1], kernel_szs[i], stride=strides[i],
-              bn=(bn and i<(len(strides)-1))) for i in range_of(strides)]
-    layers.append(PoolFlatten())
-    return nn.Sequential(*layers)
-
-def trunc_normal_(x:Tensor, mean:float=0., std:float=1.) -> Tensor:
-    "Truncated normal initialization."
-    # From https://discuss.pytorch.org/t/implementing-truncated-normal-initializer/4778/12
-    return x.normal_().fmod_(2).mul_(std).add_(mean)
-
-def get_embedding(ni:int,nf:int) -> Model:
-    "Create an embedding layer."
-    emb = nn.Embedding(ni, nf)
-    # See https://arxiv.org/abs/1711.09160
-    with torch.no_grad(): trunc_normal_(emb.weight, std=0.01)
-    return emb
-=======
 "`fastai.layers` provides essential functions to building and modifying `model` architectures"
 from .torch_core import *
 
@@ -251,5 +123,4 @@
     emb = nn.Embedding(ni, nf)
     # See https://arxiv.org/abs/1711.09160
     with torch.no_grad(): trunc_normal_(emb.weight, std=0.01)
-    return emb
->>>>>>> 4eede66c
+    return emb