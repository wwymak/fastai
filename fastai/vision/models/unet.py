<<<<<<< HEAD
from ...torch_core import *
from ...layers import *
from ...callbacks.hooks import *

__all__ = ['DynamicUnet', 'UnetBlock']

def _get_sfs_idxs(sizes:Sizes) -> List[int]:
    "Get the indexes of the layers where the size of the activation changes."
    feature_szs = [size[-1] for size in sizes]
    sfs_idxs = list(np.where(np.array(feature_szs[:-1]) != np.array(feature_szs[1:]))[0])
    if feature_szs[0] != feature_szs[1]: sfs_idxs = [0] + sfs_idxs
    return sfs_idxs

class UnetBlock(nn.Module):
    "A basic U-Net block."
    def __init__(self, up_in_c:int, x_in_c:int, hook:Hook):
        super().__init__()
        self.hook = hook
        ni = up_in_c
        self.upconv = conv2d_trans(ni, ni//2) # H, W -> 2H, 2W
        ni = ni//2 + x_in_c
        self.conv1 = conv2d(ni, ni//2)
        ni = ni//2
        self.conv2 = conv2d(ni, ni)
        self.bn = nn.BatchNorm2d(ni)

    def forward(self, up_in:Tensor) -> Tensor:
        up_out = self.upconv(up_in)
        cat_x = torch.cat([up_out, self.hook.stored], dim=1)
        x = F.relu(self.conv1(cat_x))
        x = F.relu(self.conv2(x))
        return self.bn(x)

class DynamicUnet(nn.Sequential):
    "Create a U-Net from a given architecture."
    def __init__(self, encoder:Model, n_classes:int):
        imsize = (256,256)
        sfs_szs,x,self.sfs = model_sizes(encoder, size=imsize)
        sfs_idxs = reversed(_get_sfs_idxs(sfs_szs))

        ni = sfs_szs[-1][1]
        middle_conv = nn.Sequential(conv2d_relu(ni, ni*2, bn=True), conv2d_relu(ni*2, ni, bn=True))
        x = middle_conv(x)
        layers = [encoder, nn.ReLU(), middle_conv]

        for idx in sfs_idxs:
            up_in_c, x_in_c = int(x.shape[1]), int(sfs_szs[idx][1])
            unet_block = UnetBlock(up_in_c, x_in_c, self.sfs[idx])
            layers.append(unet_block)
            x = unet_block(x)

        ni = unet_block.conv2.out_channels
        if imsize != sfs_szs[0][-2:]: layers.append(conv2d_trans(ni, ni))
        layers.append(conv2d(ni, n_classes, 1))
        super().__init__(*layers)

    def __del__(self):
        if hasattr(self, "sfs"): self.sfs.remove()
=======
from ...torch_core import *
from ...layers import *
from ...callbacks.hooks import *

__all__ = ['DynamicUnet', 'UnetBlock']

def _get_sfs_idxs(sizes:Sizes) -> List[int]:
    "Get the indexes of the layers where the size of the activation changes."
    feature_szs = [size[-1] for size in sizes]
    sfs_idxs = list(np.where(np.array(feature_szs[:-1]) != np.array(feature_szs[1:]))[0])
    if feature_szs[0] != feature_szs[1]: sfs_idxs = [0] + sfs_idxs
    return sfs_idxs

class UnetBlock(nn.Module):
    "A basic U-Net block."
    def __init__(self, up_in_c:int, x_in_c:int, hook:Hook):
        super().__init__()
        self.hook = hook
        ni = up_in_c
        self.upconv = conv2d_trans(ni, ni//2) # H, W -> 2H, 2W
        ni = ni//2 + x_in_c
        self.conv1 = conv2d(ni, ni//2)
        ni = ni//2
        self.conv2 = conv2d(ni, ni)
        self.bn = nn.BatchNorm2d(ni)

    def forward(self, up_in:Tensor) -> Tensor:
        up_out = self.upconv(up_in)
        cat_x = torch.cat([up_out, self.hook.stored], dim=1)
        x = F.relu(self.conv1(cat_x))
        x = F.relu(self.conv2(x))
        return self.bn(x)

class DynamicUnet(nn.Sequential):
    "Create a U-Net from a given architecture."
    def __init__(self, encoder:nn.Module, n_classes:int):
        imsize = (256,256)
        sfs_szs,x,self.sfs = model_sizes(encoder, size=imsize)
        sfs_idxs = reversed(_get_sfs_idxs(sfs_szs))

        ni = sfs_szs[-1][1]
        middle_conv = nn.Sequential(conv2d_relu(ni, ni*2, bn=True), conv2d_relu(ni*2, ni, bn=True))
        x = middle_conv(x)
        layers = [encoder, nn.ReLU(), middle_conv]

        for idx in sfs_idxs:
            up_in_c, x_in_c = int(x.shape[1]), int(sfs_szs[idx][1])
            unet_block = UnetBlock(up_in_c, x_in_c, self.sfs[idx])
            layers.append(unet_block)
            x = unet_block(x)

        ni = unet_block.conv2.out_channels
        if imsize != sfs_szs[0][-2:]: layers.append(conv2d_trans(ni, ni))
        layers.append(conv2d(ni, n_classes, 1))
        super().__init__(*layers)

    def __del__(self):
        if hasattr(self, "sfs"): self.sfs.remove()
>>>>>>> 4eede66c
<|MERGE_RESOLUTION|>--- conflicted
+++ resolved
@@ -1,4 +1,3 @@
-<<<<<<< HEAD
 from ...torch_core import *
 from ...layers import *
 from ...callbacks.hooks import *
@@ -56,64 +55,4 @@
         super().__init__(*layers)
 
     def __del__(self):
-        if hasattr(self, "sfs"): self.sfs.remove()
-=======
-from ...torch_core import *
-from ...layers import *
-from ...callbacks.hooks import *
-
-__all__ = ['DynamicUnet', 'UnetBlock']
-
-def _get_sfs_idxs(sizes:Sizes) -> List[int]:
-    "Get the indexes of the layers where the size of the activation changes."
-    feature_szs = [size[-1] for size in sizes]
-    sfs_idxs = list(np.where(np.array(feature_szs[:-1]) != np.array(feature_szs[1:]))[0])
-    if feature_szs[0] != feature_szs[1]: sfs_idxs = [0] + sfs_idxs
-    return sfs_idxs
-
-class UnetBlock(nn.Module):
-    "A basic U-Net block."
-    def __init__(self, up_in_c:int, x_in_c:int, hook:Hook):
-        super().__init__()
-        self.hook = hook
-        ni = up_in_c
-        self.upconv = conv2d_trans(ni, ni//2) # H, W -> 2H, 2W
-        ni = ni//2 + x_in_c
-        self.conv1 = conv2d(ni, ni//2)
-        ni = ni//2
-        self.conv2 = conv2d(ni, ni)
-        self.bn = nn.BatchNorm2d(ni)
-
-    def forward(self, up_in:Tensor) -> Tensor:
-        up_out = self.upconv(up_in)
-        cat_x = torch.cat([up_out, self.hook.stored], dim=1)
-        x = F.relu(self.conv1(cat_x))
-        x = F.relu(self.conv2(x))
-        return self.bn(x)
-
-class DynamicUnet(nn.Sequential):
-    "Create a U-Net from a given architecture."
-    def __init__(self, encoder:nn.Module, n_classes:int):
-        imsize = (256,256)
-        sfs_szs,x,self.sfs = model_sizes(encoder, size=imsize)
-        sfs_idxs = reversed(_get_sfs_idxs(sfs_szs))
-
-        ni = sfs_szs[-1][1]
-        middle_conv = nn.Sequential(conv2d_relu(ni, ni*2, bn=True), conv2d_relu(ni*2, ni, bn=True))
-        x = middle_conv(x)
-        layers = [encoder, nn.ReLU(), middle_conv]
-
-        for idx in sfs_idxs:
-            up_in_c, x_in_c = int(x.shape[1]), int(sfs_szs[idx][1])
-            unet_block = UnetBlock(up_in_c, x_in_c, self.sfs[idx])
-            layers.append(unet_block)
-            x = unet_block(x)
-
-        ni = unet_block.conv2.out_channels
-        if imsize != sfs_szs[0][-2:]: layers.append(conv2d_trans(ni, ni))
-        layers.append(conv2d(ni, n_classes, 1))
-        super().__init__(*layers)
-
-    def __del__(self):
-        if hasattr(self, "sfs"): self.sfs.remove()
->>>>>>> 4eede66c
+        if hasattr(self, "sfs"): self.sfs.remove()