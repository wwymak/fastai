--- conflicted
+++ resolved
@@ -390,7 +390,6 @@
         return x
 
 
-<<<<<<< HEAD
 class RandomBlur(Transform):
     """
     Adds a gaussian blur to the image at chance.
@@ -419,8 +418,6 @@
             return x
 
 
-=======
->>>>>>> edab9efd
 def compose(im, y, fns):
     for fn in fns:
         im, y =fn(im, y)
