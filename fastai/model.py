--- conflicted
+++ resolved
@@ -2,11 +2,8 @@
 from .torch_imports import *
 from .core import *
 from .layer_optimizer import *
-<<<<<<< HEAD
 from .swa import *
-=======
 from .fp16 import *
->>>>>>> d28dc8fb
 
 def cut_model(m, cut):
     return list(m.children())[:cut] if cut else [m]
@@ -104,12 +101,8 @@
        epochs(int): number of epochs
        crit: loss function to optimize. Example: F.cross_entropy
     """
-<<<<<<< HEAD
+    all_val = kwargs.pop('all_val') if 'all_val' in kwargs else False
     model_stepper = stepper(model, opt, crit, **kwargs)
-=======
-    all_val = kwargs.pop('all_val') if 'all_val' in kwargs else False
-    stepper = stepper(model, opt, crit, **kwargs)
->>>>>>> d28dc8fb
     metrics = metrics or []
     callbacks = callbacks or []
     avg_mom=0.98
@@ -148,26 +141,18 @@
             if i>num_batch: break
             i += 1
 
-<<<<<<< HEAD
-        vals = validate(model_stepper, data.val_dl, metrics)
-        stop=False
-        for cb in callbacks: stop = stop or cb.on_epoch_end(vals)
-        if swa_model is not None:
-            if (epoch + 1) >= swa_start and ((epoch + 1 - swa_start) % swa_eval_freq == 0 or epoch == epochs - 1):
-                fix_batchnorm(swa_model, data.trn_dl)
-                swa_vals = validate(swa_stepper, data.val_dl, metrics)
-                vals += swa_vals
-
-        if epoch == 0: print(layout.format(*names))
-        print_stats(epoch, [debias_loss] + vals)
-=======
         if not all_val:
-            vals = validate(stepper, data.val_dl, metrics)
+            vals = validate(model_stepper, data.val_dl, metrics)
+            stop=False
+            for cb in callbacks: stop = stop or cb.on_epoch_end(vals)
+            if swa_model is not None:
+                if (epoch + 1) >= swa_start and ((epoch + 1 - swa_start) % swa_eval_freq == 0 or epoch == epochs - 1):
+                    fix_batchnorm(swa_model, data.trn_dl)
+                    swa_vals = validate(swa_stepper, data.val_dl, metrics)
+                    vals += swa_vals
+
             if epoch == 0: print(layout.format(*names))
             print_stats(epoch, [debias_loss] + vals)
-            stop=False
-            for cb in callbacks: stop = stop or cb.on_epoch_end(vals)
->>>>>>> d28dc8fb
         if stop: break
 
     for cb in callbacks: cb.on_train_end()
