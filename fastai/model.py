from .imports import *
from .torch_imports import *
from .core import *
from .layer_optimizer import *
from .swa import *
from .fp16 import *

def cut_model(m, cut):
    return list(m.children())[:cut] if cut else [m]

def predict_to_bcolz(m, gen, arr, workers=4):
    arr.trim(len(arr))
    lock=threading.Lock()
    m.eval()
    for x,*_ in tqdm(gen):
        y = to_np(m(VV(x)).data)
        with lock:
            arr.append(y)
            arr.flush()

def num_features(m):
    c=children(m)
    if len(c)==0: return None
    for l in reversed(c):
        if hasattr(l, 'num_features'): return l.num_features
        res = num_features(l)
        if res is not None: return res

def torch_item(x): return x.item() if hasattr(x,'item') else x[0]

class Stepper():
    def __init__(self, m, opt, crit, clip=0, reg_fn=None, fp16=False, loss_scale=1):
        self.m,self.opt,self.crit,self.clip,self.reg_fn = m,opt,crit,clip,reg_fn
        self.fp16 = fp16
        self.reset(True)
        if self.fp16: self.fp32_params = copy_model_to_fp32(m, opt)
        self.loss_scale = loss_scale

    def reset(self, train=True):
        if train: apply_leaf(self.m, set_train_mode)
        else: self.m.eval()
        if hasattr(self.m, 'reset'):
            self.m.reset()
            if self.fp16: self.fp32_params = copy_model_to_fp32(self.m, self.opt)

    def step(self, xs, y, epoch):
        xtra = []
        output = self.m(*xs)
        if isinstance(output,tuple): output,*xtra = output
        if self.fp16: self.m.zero_grad()
        else: self.opt.zero_grad() 
        loss = raw_loss = self.crit(output, y)
        if self.loss_scale != 1: assert(self.fp16); loss = loss*self.loss_scale
        if self.reg_fn: loss = self.reg_fn(output, xtra, raw_loss)
        loss.backward()
        if self.fp16: update_fp32_grads(self.fp32_params, self.m)
        if self.loss_scale != 1:
            for param in self.fp32_params: param.grad.data.div_(self.loss_scale)
        if self.clip:   # Gradient clipping
            nn.utils.clip_grad_norm(trainable_params_(self.m), self.clip)
        self.opt.step()
        if self.fp16: 
            copy_fp32_to_model(self.m, self.fp32_params)
            torch.cuda.synchronize()
        return torch_item(raw_loss.data)

    def evaluate(self, xs, y):
        preds = self.m(*xs)
        if isinstance(preds,tuple): preds=preds[0]
        return preds, self.crit(preds, y)

def set_train_mode(m):
    if (hasattr(m, 'running_mean') and (getattr(m,'bn_freeze',False)
              or not getattr(m,'trainable',False))): m.eval()
    elif (getattr(m,'drop_freeze',False) and hasattr(m, 'p')
          and ('drop' in type(m).__name__.lower())): m.eval()
    else: m.train()

<<<<<<< HEAD

def fit(model, data, epochs, opt, crit, metrics=None, callbacks=None, stepper=Stepper,
        swa_model=None, swa_start=None, swa_eval_freq=None, **kwargs):
=======
def fit(model, data, n_epochs, opt, crit, metrics=None, callbacks=None, stepper=Stepper, **kwargs):
>>>>>>> 63d990a2
    """ Fits a model

    Arguments:
       model (model): any pytorch module
           net = to_gpu(net)
       data (ModelData): see ModelData class and subclasses (can be a list)
       opts: an optimizer. Example: optim.Adam. 
       If n_epochs is a list, it needs to be the layer_optimizer to get the optimizer as it changes.
       n_epochs(int or list): number of epochs (or list of number of epochs)
       crit: loss function to optimize. Example: F.cross_entropy
    """
    all_val = kwargs.pop('all_val') if 'all_val' in kwargs else False
    sampler = kwargs.pop('sampler') if 'sampler' in kwargs else None
    get_ep_vals = kwargs.pop('get_ep_vals') if 'get_ep_vals' in kwargs else False
<<<<<<< HEAD
    model_stepper = stepper(model, opt, crit, **kwargs)
=======
>>>>>>> 63d990a2
    metrics = metrics or []
    callbacks = callbacks or []
    avg_mom=0.98
    batch_num,avg_loss=0,0.
    for cb in callbacks: cb.on_train_begin()
    names = ["epoch", "trn_loss", "val_loss"] + [f.__name__ for f in metrics]
    if swa_model is not None:
        swa_names = ['swa_loss'] + [f'swa_{f.__name__}' for f in metrics]
        names += swa_names
        # will use this to call evaluate later
        swa_stepper = stepper(swa_model, None, crit, **kwargs)
        
    layout = "{!s:10} " * len(names)
    if not isinstance(n_epochs, Iterable): n_epochs=[n_epochs]
    if not isinstance(data, Iterable): data = [data]
    if len(data) == 1: data = data * len(n_epochs)
    if isinstance(opt, LayerOptimizer): stepper = stepper(model, opt.opt, crit, **kwargs) 
    else:  stepper = stepper(model, opt, crit, **kwargs)
    ep_vals = collections.OrderedDict()
    tot_epochs = int(np.ceil(np.array(n_epochs).sum()))
    cnt_phases = np.array([ep * len(dat.trn_dl) for (ep,dat) in zip(n_epochs,data)]).cumsum()
    phase = 0
    for cb in callbacks: cb.on_phase_begin()
    for epoch in tnrange(tot_epochs, desc='Epoch'):
        if sampler: sampler.set_epoch(epoch)
<<<<<<< HEAD
        model_stepper.reset(True)
        t = tqdm(iter(data.trn_dl), leave=False, total=num_batch)
        i = 0
        if all_val: val_iter = IterBatch(data.val_dl)
=======
        stepper.reset(True)
        cur_data = data[phase]
        num_batch = len(cur_data.trn_dl)
        t = tqdm(iter(cur_data.trn_dl), leave=False, total=num_batch)
        if all_val: val_iter = IterBatch(cur_data.val_dl)
>>>>>>> 63d990a2
        for (*x,y) in t:
            batch_num += 1
            for cb in callbacks: cb.on_batch_begin()
            loss = model_stepper.step(V(x),V(y), epoch)
            avg_loss = avg_loss * avg_mom + loss * (1-avg_mom)
            debias_loss = avg_loss / (1 - avg_mom**batch_num)
            t.set_postfix(loss=debias_loss)
            stop=False
            los = debias_loss if not all_val else [debias_loss] + validate_next(stepper,metrics, val_iter)
            for cb in callbacks: stop = stop or cb.on_batch_end(los)
            if stop: return
            if batch_num >= cnt_phases[phase]:
                for cb in callbacks: cb.on_phase_end()
                phase += 1
                if phase >= len(n_epochs):
                    t.close()#Weird bug with the bar not disappearing
                    break
                for cb in callbacks: cb.on_phase_begin()
                if isinstance(opt, LayerOptimizer): stepper.opt = opt.opt
                if cur_data != data[phase]: 
                    t.close()#Weird bug with the bar not disappearing
                    break

        if not all_val:
<<<<<<< HEAD
            vals = validate(stepper, data.val_dl, metrics)
            stop=False
            for cb in callbacks: stop = stop or cb.on_epoch_end(vals)
            if swa_model is not None:
                if (epoch + 1) >= swa_start and ((epoch + 1 - swa_start) % swa_eval_freq == 0 or epoch == epochs - 1):
                    fix_batchnorm(swa_model, data.trn_dl)
                    swa_vals = validate(swa_stepper, data.val_dl, metrics)
                    vals += swa_vals

=======
            vals = validate(stepper, cur_data.val_dl, metrics)
>>>>>>> 63d990a2
            if epoch == 0: print(layout.format(*names))
            print_stats(epoch, [debias_loss] + vals)
            ep_vals = append_stats(ep_vals, epoch, [debias_loss] + vals)
        if stop: break
    for cb in callbacks: cb.on_train_end()
    if get_ep_vals:
        return vals, ep_vals
    else:
        return vals

def append_stats(ep_vals, epoch, values, decimals=6):
    ep_vals[epoch]=list(np.round(values, decimals))
    return ep_vals

def print_stats(epoch, values, decimals=6):
    layout = "{!s:^10}" + " {!s:10}" * len(values)
    values = [epoch] + list(np.round(values, decimals))
    print(layout.format(*values))

class IterBatch():
    def __init__(self, dl):
        self.idx = 0
        self.dl = dl
        self.iter = iter(dl)

    def __iter__(self): return self

    def next(self):
        res = next(self.iter)
        self.idx += 1
        if self.idx == len(self.dl):
            self.iter = iter(self.dl)
            self.idx=0
        return res

def validate_next(stepper, metrics, val_iter):
    """Computes the loss on the next minibatch of the validation set."""
    stepper.reset(False)
    (*x,y) = val_iter.next()
    preds,l = stepper.evaluate(VV(x), VV(y))
    res = [to_np(l)[0]]
    res += [f(preds.data,y) for f in metrics]
    stepper.reset(True)
    return res

def validate(stepper, dl, metrics):
    batch_cnts,loss,res = [],[],[]
    stepper.reset(False)
    with no_grad_context():
        for (*x,y) in iter(dl):
            y = VV(y)
            preds,l = stepper.evaluate(VV(x), y)
            if isinstance(x,list): batch_cnts.append(len(x[0]))
            else: batch_cnts.append(len(x))
            loss.append(to_np(l))
            res.append([f(preds.data,y.data) for f in metrics])
    return [np.average(loss, 0, weights=batch_cnts)] + list(np.average(np.stack(res), 0, weights=batch_cnts))

def no_grad_context(): return torch.no_grad() if IS_TORCH_04 else contextlib.suppress()

def get_prediction(x):
    if is_listy(x): x=x[0]
    return x.data

def predict(m, dl):
    preda,_ = predict_with_targs_(m, dl)
    return to_np(torch.cat(preda))

def predict_batch(m, x):
    m.eval()
    if hasattr(m, 'reset'): m.reset()
    return m(VV(x))

def predict_with_targs_(m, dl):
    m.eval()
    if hasattr(m, 'reset'): m.reset()
    res = []
    for *x,y in iter(dl): res.append([get_prediction(m(*VV(x))),y])
    return zip(*res)

def predict_with_targs(m, dl):
    preda,targa = predict_with_targs_(m, dl)
    return to_np(torch.cat(preda)), to_np(torch.cat(targa))

# From https://github.com/ncullen93/torchsample
def model_summary(m, input_size):
    def register_hook(module):
        def hook(module, input, output):
            class_name = str(module.__class__).split('.')[-1].split("'")[0]
            module_idx = len(summary)

            m_key = '%s-%i' % (class_name, module_idx+1)
            summary[m_key] = OrderedDict()
            summary[m_key]['input_shape'] = list(input[0].size())
            summary[m_key]['input_shape'][0] = -1
            if is_listy(output):
                summary[m_key]['output_shape'] = [[-1] + list(o.size())[1:] for o in output]
            else:
                summary[m_key]['output_shape'] = list(output.size())
                summary[m_key]['output_shape'][0] = -1

            params = 0
            if hasattr(module, 'weight'):
                params += torch.prod(torch.LongTensor(list(module.weight.size())))
                summary[m_key]['trainable'] = module.weight.requires_grad
            if hasattr(module, 'bias') and module.bias is not None:
                params +=  torch.prod(torch.LongTensor(list(module.bias.size())))
            summary[m_key]['nb_params'] = params

        if (not isinstance(module, nn.Sequential) and
           not isinstance(module, nn.ModuleList) and
           not (module == m)):
            hooks.append(module.register_forward_hook(hook))

    summary = OrderedDict()
    hooks = []
    m.apply(register_hook)

    if is_listy(input_size[0]):
        x = [to_gpu(Variable(torch.rand(3,*in_size))) for in_size in input_size]
    else: x = [to_gpu(Variable(torch.rand(3,*input_size)))]
    m(*x)

    for h in hooks: h.remove()
    return summary
<|MERGE_RESOLUTION|>--- conflicted
+++ resolved
@@ -76,13 +76,8 @@
           and ('drop' in type(m).__name__.lower())): m.eval()
     else: m.train()
 
-<<<<<<< HEAD
-
-def fit(model, data, epochs, opt, crit, metrics=None, callbacks=None, stepper=Stepper,
+def fit(model, data, n_epochs, opt, crit, metrics=None, callbacks=None, stepper=Stepper,
         swa_model=None, swa_start=None, swa_eval_freq=None, **kwargs):
-=======
-def fit(model, data, n_epochs, opt, crit, metrics=None, callbacks=None, stepper=Stepper, **kwargs):
->>>>>>> 63d990a2
     """ Fits a model
 
     Arguments:
@@ -97,10 +92,6 @@
     all_val = kwargs.pop('all_val') if 'all_val' in kwargs else False
     sampler = kwargs.pop('sampler') if 'sampler' in kwargs else None
     get_ep_vals = kwargs.pop('get_ep_vals') if 'get_ep_vals' in kwargs else False
-<<<<<<< HEAD
-    model_stepper = stepper(model, opt, crit, **kwargs)
-=======
->>>>>>> 63d990a2
     metrics = metrics or []
     callbacks = callbacks or []
     avg_mom=0.98
@@ -117,8 +108,8 @@
     if not isinstance(n_epochs, Iterable): n_epochs=[n_epochs]
     if not isinstance(data, Iterable): data = [data]
     if len(data) == 1: data = data * len(n_epochs)
-    if isinstance(opt, LayerOptimizer): stepper = stepper(model, opt.opt, crit, **kwargs) 
-    else:  stepper = stepper(model, opt, crit, **kwargs)
+    if isinstance(opt, LayerOptimizer): model_stepper = stepper(model, opt.opt, crit, **kwargs) 
+    else:  model_stepper = stepper(model, opt, crit, **kwargs)
     ep_vals = collections.OrderedDict()
     tot_epochs = int(np.ceil(np.array(n_epochs).sum()))
     cnt_phases = np.array([ep * len(dat.trn_dl) for (ep,dat) in zip(n_epochs,data)]).cumsum()
@@ -126,18 +117,11 @@
     for cb in callbacks: cb.on_phase_begin()
     for epoch in tnrange(tot_epochs, desc='Epoch'):
         if sampler: sampler.set_epoch(epoch)
-<<<<<<< HEAD
         model_stepper.reset(True)
-        t = tqdm(iter(data.trn_dl), leave=False, total=num_batch)
-        i = 0
-        if all_val: val_iter = IterBatch(data.val_dl)
-=======
-        stepper.reset(True)
         cur_data = data[phase]
         num_batch = len(cur_data.trn_dl)
         t = tqdm(iter(cur_data.trn_dl), leave=False, total=num_batch)
         if all_val: val_iter = IterBatch(cur_data.val_dl)
->>>>>>> 63d990a2
         for (*x,y) in t:
             batch_num += 1
             for cb in callbacks: cb.on_batch_begin()
@@ -146,7 +130,7 @@
             debias_loss = avg_loss / (1 - avg_mom**batch_num)
             t.set_postfix(loss=debias_loss)
             stop=False
-            los = debias_loss if not all_val else [debias_loss] + validate_next(stepper,metrics, val_iter)
+            los = debias_loss if not all_val else [debias_loss] + validate_next(model_stepper,metrics, val_iter)
             for cb in callbacks: stop = stop or cb.on_batch_end(los)
             if stop: return
             if batch_num >= cnt_phases[phase]:
@@ -156,14 +140,13 @@
                     t.close()#Weird bug with the bar not disappearing
                     break
                 for cb in callbacks: cb.on_phase_begin()
-                if isinstance(opt, LayerOptimizer): stepper.opt = opt.opt
+                if isinstance(opt, LayerOptimizer): model_stepper.opt = opt.opt
                 if cur_data != data[phase]: 
                     t.close()#Weird bug with the bar not disappearing
                     break
 
         if not all_val:
-<<<<<<< HEAD
-            vals = validate(stepper, data.val_dl, metrics)
+            vals = validate(model_stepper, cur_data.val_dl, metrics)
             stop=False
             for cb in callbacks: stop = stop or cb.on_epoch_end(vals)
             if swa_model is not None:
@@ -172,9 +155,6 @@
                     swa_vals = validate(swa_stepper, data.val_dl, metrics)
                     vals += swa_vals
 
-=======
-            vals = validate(stepper, cur_data.val_dl, metrics)
->>>>>>> 63d990a2
             if epoch == 0: print(layout.format(*names))
             print_stats(epoch, [debias_loss] + vals)
             ep_vals = append_stats(ep_vals, epoch, [debias_loss] + vals)
