--- conflicted
+++ resolved
@@ -108,13 +108,8 @@
     if not isinstance(n_epochs, Iterable): n_epochs=[n_epochs]
     if not isinstance(data, Iterable): data = [data]
     if len(data) == 1: data = data * len(n_epochs)
-<<<<<<< HEAD
-    if isinstance(opt, LayerOptimizer): stepper = stepper(model, opt.opt, crit, **kwargs)
-    else:  stepper = stepper(model, opt, crit, **kwargs)
-=======
     for cb in callbacks: cb.on_phase_begin()
     model_stepper = stepper(model, opt.opt if hasattr(opt,'opt') else opt, crit, **kwargs)
->>>>>>> 9e802349
     ep_vals = collections.OrderedDict()
     tot_epochs = int(np.ceil(np.array(n_epochs).sum()))
     cnt_phases = np.array([ep * len(dat.trn_dl) for (ep,dat) in zip(n_epochs,data)]).cumsum()
@@ -146,15 +141,9 @@
                     t.close()
                     break
                 for cb in callbacks: cb.on_phase_begin()
-<<<<<<< HEAD
-                if isinstance(opt, LayerOptimizer): stepper.opt = opt.opt
+                if isinstance(opt, LayerOptimizer): model_stepper.opt = opt.opt
                 if cur_data != data[phase]:
                     t.close()
-=======
-                if isinstance(opt, LayerOptimizer): model_stepper.opt = opt.opt
-                if cur_data != data[phase]:
-                    t.close()#Weird bug with the bar not disappearing
->>>>>>> 9e802349
                     break
 
         if not all_val:
