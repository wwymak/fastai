from .imports import *
from .torch_imports import *
from .core import *
from .layer_optimizer import *

def cut_model(m, cut):
    return list(m.children())[:cut] if cut else [m]

def predict_to_bcolz(m, gen, arr, workers=4):
    arr.trim(len(arr))
    lock=threading.Lock()
    m.eval()
    for x,*_ in tqdm(gen):
        y = to_np(m(VV(x)).data)
        with lock:
            arr.append(y)
            arr.flush()

def num_features(m):
    c=children(m)
    if len(c)==0: return None
    for l in reversed(c):
        if hasattr(l, 'num_features'): return l.num_features
        res = num_features(l)
        if res is not None: return res


class Stepper():
    def __init__(self, m, opt, crit, clip=0, reg_fn=None):
        self.m,self.opt,self.crit,self.clip,self.reg_fn = m,opt,crit,clip,reg_fn
        self.reset(True)

    def reset(self, train=True):
        if train: apply_leaf(self.m, set_train_mode)
        else: self.m.eval()
        if hasattr(self.m, 'reset'): self.m.reset()

    def step(self, xs, y):
        xtra = []
        output = self.m(*xs)
        if isinstance(output,(tuple,list)): output,*xtra = output
        self.opt.zero_grad()
        loss = raw_loss = self.crit(output, y)
        if self.reg_fn: loss = self.reg_fn(output, xtra, raw_loss)
        loss.backward()
        if self.clip:   # Gradient clipping
            nn.utils.clip_grad_norm(trainable_params_(self.m), self.clip)
        self.opt.step()
        return raw_loss.data[0]

    def evaluate(self, xs, y):
        preds = self.m(*xs)
        if isinstance(preds,(tuple,list)): preds=preds[0]
        return preds, self.crit(preds, y)

def set_train_mode(m):
    if (hasattr(m, 'running_mean') and (getattr(m,'bn_freeze',False)
              or not getattr(m,'trainable',False))): m.eval()
    elif (getattr(m,'drop_freeze',False) and hasattr(m, 'p')
          and ('drop' in type(m).__name__.lower())): m.eval()
    else: m.train()


def fit(model, data, epochs, opt, crit, metrics=None, callbacks=None, **kwargs):
    """ Fits a model

    Arguments:
       model (model): any pytorch module
           net = to_gpu(net)
       data (ModelData): see ModelData class and subclasses
       opt: optimizer. Example: opt=optim.Adam(net.parameters())
       epochs(int): number of epochs
       crit: loss function to optimize. Example: F.cross_entropy
    """
    stepper = Stepper(model, opt, crit, **kwargs)
    metrics = metrics or []
    callbacks = callbacks or []
    avg_mom=0.98
    batch_num,avg_loss=0,0.
    for cb in callbacks: cb.on_train_begin()
<<<<<<< HEAD
    num_batch = len(data.trn_dl)
    if epochs<1:
        num_batch = int(num_batch*epochs)
        epochs = 1
=======
    
    names = ["train_loss","val_loss"] + [f.__name__ for f in metrics]
>>>>>>> c0e44875

    for epoch in tnrange(epochs, desc='Epoch'):
        stepper.reset(True)
        t = tqdm(iter(data.trn_dl), leave=False, total=num_batch)
        i = 0
        for (*x,y) in t:
            batch_num += 1
            for cb in callbacks: cb.on_batch_begin()
            loss = stepper.step(V(x),V(y))
            avg_loss = avg_loss * avg_mom + loss * (1-avg_mom)
            debias_loss = avg_loss / (1 - avg_mom**batch_num)
            t.set_postfix(loss=debias_loss)
            stop=False
            for cb in callbacks: stop = stop or cb.on_batch_end(debias_loss)
            if stop: return
            if i>num_batch: break
            i += 1

        vals = validate(stepper, data.val_dl, metrics)
        print_stats(epoch, names, [debias_loss] + vals)
        
        stop=False
        for cb in callbacks: stop = stop or cb.on_epoch_end(vals)
        if stop: break

    for cb in callbacks: cb.on_train_end()
    return vals


def print_stats(epoch, names, values):
    print_str = "{}: {:3d}, ".format("epoch",epoch)
    print_str += ', '.join(("{}: {:.6f}".format(n, v) for (n, v) in zip(names, values)))
    print(print_str)    
    
def validate(stepper, dl, metrics):
    loss,res = [],[]
    stepper.reset(False)
    for (*x,y) in iter(dl):
        preds,l = stepper.evaluate(VV(x), VV(y))
        loss.append(to_np(l))
        res.append([f(preds.data,y) for f in metrics])
    return [np.mean(loss)] + list(np.mean(np.stack(res),0))

def get_prediction(x):
    if isinstance(x,(tuple,list)): x=x[0]
    return x.data

def predict(m, dl): return predict_with_targs(m, dl)[0]

def predict_with_targs(m, dl):
    m.eval()
    if hasattr(m, 'reset'): m.reset()
    res = []
    for *x,y in iter(dl): res.append([get_prediction(m(*VV(x))),y])
    preda,targa = zip(*res)
    return to_np(torch.cat(preda)), to_np(torch.cat(targa))

# From https://github.com/ncullen93/torchsample
def model_summary(m, input_size):
    def register_hook(module):
        def hook(module, input, output):
            class_name = str(module.__class__).split('.')[-1].split("'")[0]
            module_idx = len(summary)

            m_key = '%s-%i' % (class_name, module_idx+1)
            summary[m_key] = OrderedDict()
            summary[m_key]['input_shape'] = list(input[0].size())
            summary[m_key]['input_shape'][0] = -1
            summary[m_key]['output_shape'] = list(output.size())
            summary[m_key]['output_shape'][0] = -1

            params = 0
            if hasattr(module, 'weight'):
                params += torch.prod(torch.LongTensor(list(module.weight.size())))
                summary[m_key]['trainable'] = module.weight.requires_grad
            if hasattr(module, 'bias') and module.bias is not None:
                params +=  torch.prod(torch.LongTensor(list(module.bias.size())))
            summary[m_key]['nb_params'] = params

        if (not isinstance(module, nn.Sequential) and
           not isinstance(module, nn.ModuleList) and
           not (module == m)):
            hooks.append(module.register_forward_hook(hook))

    summary = OrderedDict()
    hooks = []
    m.apply(register_hook)

    if isinstance(input_size[0], (list, tuple)):
        x = [to_gpu(Variable(torch.rand(1,*in_size))) for in_size in input_size]
    else: x = [to_gpu(Variable(torch.rand(1,*input_size)))]
    m(*x)

    for h in hooks: h.remove()
    return summary
<|MERGE_RESOLUTION|>--- conflicted
+++ resolved
@@ -78,15 +78,11 @@
     avg_mom=0.98
     batch_num,avg_loss=0,0.
     for cb in callbacks: cb.on_train_begin()
-<<<<<<< HEAD
     num_batch = len(data.trn_dl)
+    names = ["train_loss","val_loss"] + [f.__name__ for f in metrics]
     if epochs<1:
         num_batch = int(num_batch*epochs)
         epochs = 1
-=======
-    
-    names = ["train_loss","val_loss"] + [f.__name__ for f in metrics]
->>>>>>> c0e44875
 
     for epoch in tnrange(epochs, desc='Epoch'):
         stepper.reset(True)
@@ -107,7 +103,6 @@
 
         vals = validate(stepper, data.val_dl, metrics)
         print_stats(epoch, names, [debias_loss] + vals)
-        
         stop=False
         for cb in callbacks: stop = stop or cb.on_epoch_end(vals)
         if stop: break
@@ -119,8 +114,8 @@
 def print_stats(epoch, names, values):
     print_str = "{}: {:3d}, ".format("epoch",epoch)
     print_str += ', '.join(("{}: {:.6f}".format(n, v) for (n, v) in zip(names, values)))
-    print(print_str)    
-    
+    print(print_str)
+
 def validate(stepper, dl, metrics):
     loss,res = [],[]
     stepper.reset(False)
