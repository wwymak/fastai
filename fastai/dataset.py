import csv

from .imports import *
from .torch_imports import *
from .core import *
from .transforms import *
from .layer_optimizer import *
from .dataloader import DataLoader

def get_cv_idxs(n, cv_idx=0, val_pct=0.2, seed=42):
    """ Get a list of index values for Validation set from a dataset
    
    Arguments:
        n : int, Total number of elements in the data set.
        cv_idx : int, starting index [idx_start = cv_idx*int(val_pct*n)] 
        val_pct : (int, float), validation set percentage 
        seed : seed value for RandomState
        
    Returns:
        list of indexes 
    """
    np.random.seed(seed)
    n_val = int(val_pct*n)
    idx_start = cv_idx*n_val
    idxs = np.random.permutation(n)
    return idxs[idx_start:idx_start+n_val]

def resize_img(fname, targ, path, new_path):
    """
    Enlarge or shrink a single image to scale, such that the smaller of the height or width dimension is equal to targ.
    """
    dest = os.path.join(path,new_path,str(targ),fname)
    if os.path.exists(dest): return
    im = Image.open(os.path.join(path, fname)).convert('RGB')
    r,c = im.size
    ratio = targ/min(r,c)
    sz = (scale_to(r, ratio, targ), scale_to(c, ratio, targ))
    os.makedirs(os.path.split(dest)[0], exist_ok=True)
    im.resize(sz, Image.LINEAR).save(dest)

def resize_imgs(fnames, targ, path, new_path):
    """
    Enlarge or shrink a set of images in the same directory to scale, such that the smaller of the height or width dimension is equal to targ.
    Note: 
    -- This function is multithreaded for efficiency. 
    -- When destination file or folder already exist, function exists without raising an error. 
    """
    if not os.path.exists(os.path.join(path,new_path,str(targ),fnames[0])):
        with ThreadPoolExecutor(8) as e:
            ims = e.map(lambda x: resize_img(x, targ, path, new_path), fnames)
            for x in tqdm(ims, total=len(fnames), leave=False): pass
    return os.path.join(path,new_path,str(targ))

def read_dir(path, folder):
    """ Returns a list of relative file paths to `path` for all files within `folder` """
    full_path = os.path.join(path, folder)
    fnames = glob(f"{full_path}/*.*")
    directories = glob(f"{full_path}/*/")
    if any(fnames):
        return [os.path.relpath(f,path) for f in fnames]
    elif any(directories):
        raise FileNotFoundError("{} has subdirectories but contains no files. Is your directory structure is correct?".format(full_path))
    else:
        raise FileNotFoundError("{} folder doesn't exist or is empty".format(full_path))

def read_dirs(path, folder):
    '''
    Fetches name of all files in path in long form, and labels associated by extrapolation of directory names. 
    '''
    lbls, fnames, all_lbls = [], [], []
    full_path = os.path.join(path, folder)
    for lbl in sorted(os.listdir(full_path)):
        if lbl not in ('.ipynb_checkpoints','.DS_Store'):
            all_lbls.append(lbl)
            for fname in os.listdir(os.path.join(full_path, lbl)):
                if fname not in ('.DS_Store'):
                    fnames.append(os.path.join(folder, lbl, fname))
                    lbls.append(lbl)
    return fnames, lbls, all_lbls

def n_hot(ids, c):
    '''
    one hot encoding by index. Returns array of length c, where all entries are 0, except for the indecies in ids
    '''
    res = np.zeros((c,), dtype=np.float32)
    res[ids] = 1
    return res

def folder_source(path, folder):
    """
    Returns the filenames and labels for a folder within a path
    
    Returns:
    -------
    fnames: a list of the filenames within `folder`
    all_lbls: a list of all of the labels in `folder`, where the # of labels is determined by the # of directories within `folder`
    lbl_arr: a numpy array of the label indices in `all_lbls`
    """
    fnames, lbls, all_lbls = read_dirs(path, folder)
    lbl2idx = {lbl:idx for idx,lbl in enumerate(all_lbls)}
    idxs = [lbl2idx[lbl] for lbl in lbls]
    lbl_arr = np.array(idxs, dtype=int)
    return fnames, lbl_arr, all_lbls

def parse_csv_labels(fn, skip_header=True, cat_separator = ' '):
    """Parse filenames and label sets from a CSV file.

    This method expects that the csv file at path :fn: has two columns. If it
    has a header, :skip_header: should be set to True. The labels in the
    label set are expected to be space separated.

    Arguments:
        fn: Path to a CSV file.
        skip_header: A boolean flag indicating whether to skip the header.

    Returns:
<<<<<<< HEAD
        a four-tuple of (
            image filenames,
            a dictionary of filenames and corresponding labels,
            a sorted set of unique labels,
            a dictionary of labels to their corresponding index, which will
            be one-hot encoded.
=======
        a two-tuple of (
            sorted image filenames,
            a dictionary of filenames and corresponding labels
>>>>>>> 2590bf4a
        )
    .
    :param cat_separator: the separator for the categories column
    """
    df = pd.read_csv(fn, index_col=0, header=0 if skip_header else None, dtype=str)
    fnames = df.index.values
    df.iloc[:,0] = df.iloc[:,0].str.split(cat_separator)
    return fnames, list(df.to_dict().values())[0]

def nhot_labels(label2idx, csv_labels, fnames, c):
    
    all_idx = {k: n_hot([label2idx[o] for o in v], c)
               for k,v in csv_labels.items()}
    return np.stack([all_idx[o] for o in fnames])

def csv_source(folder, csv_file, skip_header=True, suffix='', continuous=False):
    fnames,csv_labels = parse_csv_labels(csv_file, skip_header)
    return dict_source(folder, fnames, csv_labels, suffix, continuous)

def dict_source(folder, fnames, csv_labels, suffix='', continuous=False):
    all_labels = sorted(list(set(p for o in csv_labels.values() for p in o)))
    full_names = [os.path.join(folder,str(fn)+suffix) for fn in fnames]
    if continuous:
        label_arr = np.array([np.array(csv_labels[i]).astype(np.float32)
                for i in fnames])
    else:
        label2idx = {v:k for k,v in enumerate(all_labels)}
        label_arr = nhot_labels(label2idx, csv_labels, fnames, len(all_labels))
        is_single = np.all(label_arr.sum(axis=1)==1)
        if is_single: label_arr = np.argmax(label_arr, axis=1)
    return full_names, label_arr, all_labels

class BaseDataset(Dataset):
    """An abstract class representing a fastai dataset, it extends torch.utils.data.Dataset."""
    def __init__(self, transform=None):
        self.transform = transform
        self.n = self.get_n()
        self.c = self.get_c()
        self.sz = self.get_sz()

    def get1item(self, idx):
        x,y = self.get_x(idx),self.get_y(idx)
        return self.get(self.transform, x, y)

    def __getitem__(self, idx):
        if isinstance(idx,slice):
            xs,ys = zip(*[self.get1item(i) for i in range(*idx.indices(self.n))])
            return np.stack(xs),ys
        return self.get1item(idx)

    def __len__(self): return self.n

    def get(self, tfm, x, y):
        return (x,y) if tfm is None else tfm(x,y)

    @abstractmethod
    def get_n(self):
        """Return number of elements in the dataset == len(self)."""
        raise NotImplementedError

    @abstractmethod
    def get_c(self):
        """Return number of classes in a dataset."""
        raise NotImplementedError

    @abstractmethod
    def get_sz(self):
        """Return maximum size of an image in a dataset."""
        raise NotImplementedError

    @abstractmethod
    def get_x(self, i):
        """Return i-th example (image, wav, etc)."""
        raise NotImplementedError

    @abstractmethod
    def get_y(self, i):
        """Return i-th label."""
        raise NotImplementedError

    @property
    def is_multi(self):
        """Returns true if this data set contains multiple labels per sample."""
        return False

    @property
    def is_reg(self):
        """True if the data set is used to train regression models."""
        return False

def open_image(fn):
    """ Opens an image using OpenCV given the file path.

    Arguments:
        fn: the file path of the image

    Returns:
        The image in RGB format as numpy array of floats normalized to range between 0.0 - 1.0
    """
    flags = cv2.IMREAD_UNCHANGED+cv2.IMREAD_ANYDEPTH+cv2.IMREAD_ANYCOLOR
    if not os.path.exists(fn):
        raise OSError('No such file or directory: {}'.format(fn))
    elif os.path.isdir(fn):
        raise OSError('Is a directory: {}'.format(fn))
    else:
        #res = np.array(Image.open(fn), dtype=np.float32)/255
        #if len(res.shape)==2: res = np.repeat(res[...,None],3,2)
        #return res
        try:
            im = cv2.imread(str(fn), flags).astype(np.float32)/255
            if im is None: raise OSError(f'File not recognized by opencv: {fn}')
            return cv2.cvtColor(im, cv2.COLOR_BGR2RGB)
        except Exception as e:
            raise OSError('Error handling image at: {}'.format(fn)) from e

class FilesDataset(BaseDataset):
    def __init__(self, fnames, transform, path):
        self.path,self.fnames = path,fnames
        super().__init__(transform)
    def get_sz(self): return self.transform.sz
    def get_x(self, i): return open_image(os.path.join(self.path, self.fnames[i]))
    def get_n(self): return len(self.fnames)

    def resize_imgs(self, targ, new_path):
        dest = resize_imgs(self.fnames, targ, self.path, new_path)
        return self.__class__(self.fnames, self.y, self.transform, dest)

    def denorm(self,arr):
        """Reverse the normalization done to a batch of images.

        Arguments:
            arr: of shape/size (N,3,sz,sz)
        """
        if type(arr) is not np.ndarray: arr = to_np(arr)
        if len(arr.shape)==3: arr = arr[None]
        return self.transform.denorm(np.rollaxis(arr,1,4))


class FilesArrayDataset(FilesDataset):
    def __init__(self, fnames, y, transform, path):
        self.y=y
        assert(len(fnames)==len(y))
        super().__init__(fnames, transform, path)
    def get_y(self, i): return self.y[i]
    def get_c(self):
        return self.y.shape[1] if len(self.y.shape)>1 else 0

class FilesIndexArrayDataset(FilesArrayDataset):
    def get_c(self): return int(self.y.max())+1


class FilesNhotArrayDataset(FilesArrayDataset):
    @property
    def is_multi(self): return True


class FilesIndexArrayRegressionDataset(FilesArrayDataset):
    def is_reg(self): return True

class ArraysDataset(BaseDataset):
    def __init__(self, x, y, transform):
        self.x,self.y=x,y
        assert(len(x)==len(y))
        super().__init__(transform)
    def get_x(self, i): return self.x[i]
    def get_y(self, i): return self.y[i]
    def get_n(self): return len(self.y)
    def get_sz(self): return self.x.shape[1]


class ArraysIndexDataset(ArraysDataset):
    def get_c(self): return int(self.y.max())+1
    def get_y(self, i): return self.y[i]


class ArraysNhotDataset(ArraysDataset):
    def get_c(self): return self.y.shape[1]
    @property
    def is_multi(self): return True


class ModelData():
    def __init__(self, path, trn_dl, val_dl, test_dl=None):
        self.path,self.trn_dl,self.val_dl,self.test_dl = path,trn_dl,val_dl,test_dl

    @classmethod
    def from_dls(cls, path,trn_dl,val_dl,test_dl=None):
        #trn_dl,val_dl = DataLoader(trn_dl),DataLoader(val_dl)
        #if test_dl: test_dl = DataLoader(test_dl)
        return cls(path, trn_dl, val_dl, test_dl)

    @property
    def is_reg(self): return self.trn_ds.is_reg
    @property
    def is_multi(self): return self.trn_ds.is_multi
    @property
    def trn_ds(self): return self.trn_dl.dataset
    @property
    def val_ds(self): return self.val_dl.dataset
    @property
    def test_ds(self): return self.test_dl.dataset
    @property
    def trn_y(self): return self.trn_ds.y
    @property
    def val_y(self): return self.val_ds.y


class ImageData(ModelData):
    def __init__(self, path, datasets, bs, num_workers, classes):
        trn_ds,val_ds,fix_ds,aug_ds,test_ds,test_aug_ds = datasets
        self.path,self.bs,self.num_workers,self.classes = path,bs,num_workers,classes
        self.trn_dl,self.val_dl,self.fix_dl,self.aug_dl,self.test_dl,self.test_aug_dl = [
            self.get_dl(ds,shuf) for ds,shuf in [
                (trn_ds,True),(val_ds,False),(fix_ds,False),(aug_ds,False),
                (test_ds,False),(test_aug_ds,False)
            ]
        ]

    def get_dl(self, ds, shuffle):
        if ds is None: return None
        return DataLoader(ds, batch_size=self.bs, shuffle=shuffle,
            num_workers=self.num_workers, pin_memory=False)

    @property
    def sz(self): return self.trn_ds.sz
    @property
    def c(self): return self.trn_ds.c

    def resized(self, dl, targ, new_path):
        return dl.dataset.resize_imgs(targ,new_path) if dl else None

    def resize(self, targ_sz, new_path='tmp'):
        new_ds = []
        dls = [self.trn_dl,self.val_dl,self.fix_dl,self.aug_dl]
        if self.test_dl: dls += [self.test_dl, self.test_aug_dl]
        else: dls += [None,None]
        t = tqdm_notebook(dls)
        for dl in t: new_ds.append(self.resized(dl, targ_sz, new_path))
        t.close()
        return self.__class__(new_ds[0].path, new_ds, self.bs, self.num_workers, self.classes)

    @staticmethod
    def get_ds(fn, trn, val, tfms, test=None, **kwargs):
        res = [
            fn(trn[0], trn[1], tfms[0], **kwargs), # train
            fn(val[0], val[1], tfms[1], **kwargs), # val
            fn(trn[0], trn[1], tfms[1], **kwargs), # fix
            fn(val[0], val[1], tfms[0], **kwargs)  # aug
        ]
        if test is not None:
            if isinstance(test, tuple):
                test_lbls = test[1]
                test = test[0]
            else:
                test_lbls = np.zeros((len(test),trn[1].shape[1]))
            res += [
                fn(test, test_lbls, tfms[1], **kwargs), # test
                fn(test, test_lbls, tfms[0], **kwargs)  # test_aug
            ]
        else: res += [None,None]
        return res


class ImageClassifierData(ImageData):
    @classmethod
    def from_arrays(cls, path, trn, val, bs=64, tfms=(None,None), classes=None, num_workers=4, test=None):
        """ Read in images and their labels given as numpy arrays

        Arguments:
            path: a root path of the data (used for storing trained models, precomputed values, etc)
            trn: a tuple of training data matrix and target label/classification array (e.g. `trn=(x,y)` where `x` has the
                shape of `(5000, 784)` and `y` has the shape of `(5000,)`)
            val: a tuple of validation data matrix and target label/classification array.
            bs: batch size
            tfms: transformations (for data augmentations). e.g. output of `tfms_from_model`
            classes: a list of all labels/classifications
            num_workers: a number of workers
            test: a matrix of test data (the shape should match `trn[0]`)

        Returns:
            ImageClassifierData
        """
        datasets = cls.get_ds(ArraysIndexDataset, trn, val, tfms, test=test)
        return cls(path, datasets, bs, num_workers, classes=classes)

    @classmethod
    def from_paths(cls, path, bs=64, tfms=(None,None), trn_name='train', val_name='valid', test_name=None, test_with_labels=False, num_workers=8):
        """ Read in images and their labels given as sub-folder names

        Arguments:
            path: a root path of the data (used for storing trained models, precomputed values, etc)
            bs: batch size
            tfms: transformations (for data augmentations). e.g. output of `tfms_from_model`
            trn_name: a name of the folder that contains training images.
            val_name:  a name of the folder that contains validation images.
            test_name:  a name of the folder that contains test images.
            num_workers: number of workers

        Returns:
            ImageClassifierData
        """
        assert not(tfms[0] is None or tfms[1] is None), "please provide transformations for your train and validation sets"
        trn,val = [folder_source(path, o) for o in (trn_name, val_name)]
        if test_name:
            test = folder_source(path, test_name) if test_with_labels else read_dir(path, test_name)
        else: test = None
        datasets = cls.get_ds(FilesIndexArrayDataset, trn, val, tfms, path=path, test=test)
        return cls(path, datasets, bs, num_workers, classes=trn[2])

    @classmethod
    def from_csv(cls, path, folder, csv_fname, bs=64, tfms=(None,None),
               val_idxs=None, suffix='', test_name=None, continuous=False, skip_header=True, num_workers=8):
        """ Read in images and their labels given as a CSV file.

        This method should be used when training image labels are given in an CSV file as opposed to
        sub-directories with label names.

        Arguments:
            path: a root path of the data (used for storing trained models, precomputed values, etc)
            folder: a name of the folder in which training images are contained.
            csv_fname: a name of the CSV file which contains target labels.
            bs: batch size
            tfms: transformations (for data augmentations). e.g. output of `tfms_from_model`
            val_idxs: index of images to be used for validation. e.g. output of `get_cv_idxs`.
                If None, default arguments to get_cv_idxs are used.
            suffix: suffix to add to image names in CSV file (sometimes CSV only contains the file name without file
                    extension e.g. '.jpg' - in which case, you can set suffix as '.jpg')
            test_name: a name of the folder which contains test images.
            continuous: TODO
            skip_header: skip the first row of the CSV file.
            num_workers: number of workers

        Returns:
            ImageClassifierData
        """
        assert not (tfms[0] is None or tfms[1] is None), "please provide transformations for your train and validation sets"
        assert not (os.path.isabs(folder)), "folder needs to be a relative path"
        fnames,y,classes = csv_source(folder, csv_fname, skip_header, suffix, continuous=continuous)
        return cls.from_names_and_array(path, fnames, y, classes, val_idxs, test_name,
                num_workers=num_workers, suffix=suffix, tfms=tfms, bs=bs, continuous=continuous)

    @classmethod
    def from_names_and_array(cls, path, fnames,y,classes, val_idxs=None, test_name=None,
            num_workers=8, suffix='', tfms=(None,None), bs=64, continuous=False):
        val_idxs = get_cv_idxs(len(fnames)) if val_idxs is None else val_idxs
        ((val_fnames,trn_fnames),(val_y,trn_y)) = split_by_idx(val_idxs, np.array(fnames), y)

        test_fnames = read_dir(path, test_name) if test_name else None
        if continuous: f = FilesIndexArrayRegressionDataset
        else:
            f = FilesIndexArrayDataset if len(trn_y.shape)==1 else FilesNhotArrayDataset
        datasets = cls.get_ds(f, (trn_fnames,trn_y), (val_fnames,val_y), tfms,
                               path=path, test=test_fnames)
        return cls(path, datasets, bs, num_workers, classes=classes)

def split_by_idx(idxs, *a):
    """
    Split each array passed as *a, to a pair of arrays like this (elements selected by idxs,  the remaining elements)
    This can be used to split multiple arrays containing training data to validation and training set.

    :param idxs [int]: list of indexes selected
    :param a list: list of np.array, each array should have same amount of elements in the first dimension
    :return: list of tuples, each containing a split of corresponding array from *a.
            First element of each tuple is an array composed from elements selected by idxs,
            second element is an array of remaining elements.
    """
    mask = np.zeros(len(a[0]),dtype=bool)
    mask[np.array(idxs)] = True
    return [(o[mask],o[~mask]) for o in a]
<|MERGE_RESOLUTION|>--- conflicted
+++ resolved
@@ -114,18 +114,9 @@
         skip_header: A boolean flag indicating whether to skip the header.
 
     Returns:
-<<<<<<< HEAD
-        a four-tuple of (
+        a two-tuple of (
             image filenames,
-            a dictionary of filenames and corresponding labels,
-            a sorted set of unique labels,
-            a dictionary of labels to their corresponding index, which will
-            be one-hot encoded.
-=======
-        a two-tuple of (
-            sorted image filenames,
             a dictionary of filenames and corresponding labels
->>>>>>> 2590bf4a
         )
     .
     :param cat_separator: the separator for the categories column
