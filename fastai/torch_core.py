--- conflicted
+++ resolved
@@ -1,222 +1,3 @@
-<<<<<<< HEAD
-"Utility functions to help deal with tensors"
-from .imports.torch import *
-from .core import *
-
-AffineMatrix = Tensor
-BoolOrTensor = Union[bool,Tensor]
-FloatOrTensor = Union[float,Tensor]
-IntOrTensor = Union[int,Tensor]
-ItemsList = Collection[Union[Tensor,ItemBase,'ItemsList',float,int]]
-LambdaFunc = Callable[[Tensor],Tensor]
-LayerFunc = Callable[[nn.Module],None]
-Model = nn.Module
-ModuleList = Collection[nn.Module]
-OptOptimizer = Optional[optim.Optimizer]
-ParamList = Collection[nn.Parameter]
-Rank0Tensor = NewType('OneEltTensor', Tensor)
-SplitFunc = Callable[[Model], List[Model]]
-SplitFuncOrIdxList = Union[Callable, Collection[ModuleList]]
-TensorOrNumber = Union[Tensor,Number]
-TensorOrNumList = Collection[TensorOrNumber]
-TensorImage = Tensor
-TensorImageSize = Tuple[int,int,int]
-Tensors = Union[Tensor, Collection['Tensors']]
-Weights = Dict[str,Tensor]
-
-AffineFunc = Callable[[KWArgs], AffineMatrix]
-HookFunc = Callable[[Model, Tensors, Tensors], Any]
-LogitTensorImage = TensorImage
-LossFunction = Callable[[Tensor, Tensor], Rank0Tensor]
-MetricFunc = Callable[[Tensor,Tensor],TensorOrNumber]
-MetricFuncList = Collection[MetricFunc]
-MetricsList = Collection[TensorOrNumber]
-OptLossFunc = Optional[LossFunction]
-OptMetrics = Optional[MetricsList]
-OptSplitFunc = Optional[SplitFunc]
-PixelFunc = Callable[[TensorImage, ArgStar, KWArgs], TensorImage]
-
-LightingFunc = Callable[[LogitTensorImage, ArgStar, KWArgs], LogitTensorImage]
-
-fastai_types = {
-    AnnealFunc:'AnnealFunc', ArgStar:'ArgStar', BatchSamples:'BatchSamples', 
-    FilePathList:'FilePathList', Floats:'Floats', ImgLabel:'ImgLabel', ImgLabels:'ImgLabels', KeyFunc:'KeyFunc',
-    KWArgs:'KWArgs', ListOrItem:'ListOrItem', ListRules:'ListRules', ListSizes:'ListSizes',
-    NPArrayableList:'NPArrayableList', NPArrayList:'NPArrayList', NPArrayMask:'NPArrayMask', NPImage:'NPImage',
-    OptDataFrame:'OptDataFrame', OptListOrItem:'OptListOrItem', OptRange:'OptRange', OptStrTuple:'OptStrTuple',
-    OptStats:'OptStats', PathOrStr:'PathOrStr', PBar:'PBar', Point:'Point', Points:'Points', Sizes:'Sizes',
-    SplitArrayList:'SplitArrayList', StartOptEnd:'StartOptEnd', StrList:'StrList', Tokens:'Tokens',
-    OptStrList:'OptStrList', AffineMatrix:'AffineMatrix', BoolOrTensor:'BoolOrTensor', FloatOrTensor:'FloatOrTensor',
-    IntOrTensor:'IntOrTensor', ItemsList:'ItemsList', LambdaFunc:'LambdaFunc',
-    LayerFunc:'LayerFunc', Model:'Model', ModuleList:'ModuleList', OptOptimizer:'OptOptimizer', ParamList:'ParamList',
-    Rank0Tensor:'Rank0Tensor', SplitFunc:'SplitFunc', SplitFuncOrIdxList:'SplitFuncOrIdxList',
-    TensorOrNumber:'TensorOrNumber', TensorOrNumList:'TensorOrNumList', TensorImage:'TensorImage',
-    TensorImageSize:'TensorImageSize', Tensors:'Tensors', Weights:'Weights', AffineFunc:'AffineFunc',
-    HookFunc:'HookFunc', LogitTensorImage:'LogitTensorImage', LossFunction:'LossFunction', MetricFunc:'MetricFunc',
-    MetricFuncList:'MetricFuncList', MetricsList:'MetricsList', OptLossFunc:'OptLossFunc', OptMetrics:'OptMetrics',
-    OptSplitFunc:'OptSplitFunc', PixelFunc:'PixelFunc', LightingFunc:'LightingFunc',
-}
-
-bn_types = (nn.BatchNorm1d, nn.BatchNorm2d, nn.BatchNorm3d)
-_default_cpus = min(16, num_cpus())
-_default_device = torch.device('cuda') if torch.cuda.is_available() else torch.device('cpu')
-defaults = SimpleNamespace(device=_default_device, cpus=_default_cpus)
-AdamW = partial(optim.Adam, betas=(0.9,0.99))
-
-def tensor(x:Any)->Tensor:
-    "Like `torch.as_tensor`, but handle lists too"
-    return torch.tensor(x) if is_listy(x) else as_tensor(x)
-
-def np_address(x:np.ndarray)->int:
-    "Address of `x` in memory"
-    return x.__array_interface__['data'][0]
-
-def to_detach(b:Tensors):
-    "Recursively detach lists of tensors in `b `"
-    if is_listy(b): return [to_detach(o) for o in b]
-    return b.detach() if isinstance(b,Tensor) else b
-
-def to_data(b:ItemsList):
-    "Recursively map lists of items in `b ` to their wrapped data"
-    if is_listy(b): return [to_data(o) for o in b]
-    return b.data if isinstance(b,ItemBase) else b
-
-def to_device(b:Tensors, device:torch.device):
-    "Ensure `b` is on `device`."
-    device = ifnone(device, defaults.device)
-    if is_listy(b): return [to_device(o, device) for o in b]
-    return b.to(device)
-
-def data_collate(batch:ItemsList)->Tensor:
-    "Convert `batch` items to tensor data."
-    return torch.utils.data.dataloader.default_collate(to_data(batch))
-
-def requires_grad(m:nn.Module, b:Optional[bool]=None)->Optional[bool]:
-    "If `b` is not set `requires_grad` on all params in `m`, else return `requires_grad` of first param."
-    ps = list(m.parameters())
-    if not ps: return None
-    if b is None: return ps[0].requires_grad
-    for p in ps: p.requires_grad=b
-
-def trainable_params(m:nn.Module)->ParamList:
-    "Return list of trainable params in `m`."
-    res = filter(lambda p: p.requires_grad, m.parameters())
-    return res
-
-def children(m:nn.Module)->ModuleList:
-    "Get children of module `m`."
-    return list(m.children())
-
-def num_children(m:nn.Module)->int:
-    "Get number of children modules in module `m`."
-    return len(children(m))
-
-def range_children(m:nn.Module)->Iterator[int]:
-    "Return iterator of len of children of `m`."
-    return range(num_children(m))
-
-flatten_model=lambda m: sum(map(flatten_model,m.children()),[]) if num_children(m) else [m]
-def first_layer(m:nn.Module)->nn.Module:
-    "Retrieve first layer in a module `m`."
-    return flatten_model(m)[0]
-
-def split_model_idx(model:nn.Module, idxs:Collection[int])->ModuleList:
-    "Split `model` according to the indices in `idxs`."
-    layers = flatten_model(model)
-    if idxs[0] != 0: idxs = [0] + idxs
-    if idxs[-1] != len(layers): idxs.append(len(layers))
-    return [nn.Sequential(*layers[i:j]) for i,j in zip(idxs[:-1],idxs[1:])]
-
-def split_model(model:nn.Module, splits:Collection[Union[Model,ModuleList]], want_idxs:bool=False):
-    "Split `model` according to the layers in `splits`."
-    layers = flatten_model(model)
-    splits = listify(splits)
-    if isinstance(splits[0], nn.Module):
-        idxs = [layers.index(first_layer(s)) for s in splits]
-        res = split_model_idx(model, idxs)
-    else: res = [nn.Sequential(*s) for s in splits]
-    return (res,idxs) if want_idxs else res
-
-#TODO: add the test to put bias with bn layers
-def split_bn_bias(layer_groups:ModuleList)->ModuleList:
-    "Sort each layer in  `layer_groups` into batchnorm (`bn_types`) and non-batchnorm groups."
-    split_groups = []
-    for l in layer_groups:
-        l1,l2 = [],[]
-        for c in l.children():
-            if isinstance(c, bn_types): l2.append(c)
-            else:                       l1.append(c)
-        split_groups += [nn.Sequential(*l1), nn.Sequential(*l2)]
-    return split_groups
-
-def set_bn_eval(m:nn.Module)->None:
-    "Set bn layers in eval mode for all recursive children of `m`."
-    for l in m.children():
-        if isinstance(l, bn_types) and not next(l.parameters()).requires_grad:
-            l.eval()
-        set_bn_eval(l)
-
-def to_half(b:Collection[Tensor])->Collection[Tensor]:
-    "`b` = [x,y] -> [x.half(),y] (half precision)"
-    return [b[0].half(), b[1]]
-
-def bn2float(module:nn.Module)->nn.Module:
-    "If `module` is batchnorm don't use half precision."
-    if isinstance(module, torch.nn.modules.batchnorm._BatchNorm): module.float()
-    for child in module.children(): bn2float(child)
-    return module
-
-def model2half(model:nn.Module)->nn.Module:
-    "Convert `model` to half precision except the batchnorm layers."
-    return bn2float(model.half())
-
-def cond_init(m:nn.Module, init_func:LayerFunc):
-    "Initialize the non-batchnorm layers of `m` with `init_func`"
-    if (not isinstance(m, bn_types)) and requires_grad(m):
-        if hasattr(m, 'weight'): init_func(m.weight)
-        if hasattr(m, 'bias') and hasattr(m.bias, 'data'): m.bias.data.fill_(0.)
-
-def apply_leaf(m:nn.Module, f:LayerFunc):
-    "Apply `f` to children of `m`."
-    c = children(m)
-    if isinstance(m, nn.Module): f(m)
-    for l in c: apply_leaf(l,f)
-
-def apply_init(m, init_func:LayerFunc):
-    "Initialize all non-batchnorm layers of `m` with `init_func`."
-    apply_leaf(m, partial(cond_init, init_func=init_func))
-
-def in_channels(m:Model) -> List[int]:
-    "Return the shape of the first weight layer in `m`."
-    for l in flatten_model(m):
-        if hasattr(l, 'weight'): return l.weight.shape[1]
-    raise Exception('No weight layer')
-
-def calc_loss(y_pred:Tensor, y_true:Tensor, loss_func:LossFunction):
-    "Calculate loss between `y_pred` and `y_true` using `loss_class` and `bs`."
-    if hasattr(loss_func, 'reduction'):
-        old_red = getattr(loss_func, 'reduction')
-        setattr(loss_func, 'reduction', 'none')
-        l = loss_func(y_pred, y_true)
-        setattr(loss_func, 'reduction', old_red)
-        return l
-    else: return loss_func(y_pred, y_true, reduction='none')
-
-def to_np(x): return x.cpu().numpy()
-
-def model_type(dtype):
-    return (torch.float32 if np.issubdtype(dtype, np.floating) else
-            torch.int64 if np.issubdtype(dtype, np.integer)
-            else None)
-
-def np2model_tensor(a):
-    dtype = model_type(a.dtype)
-    res = as_tensor(a)
-    if not dtype: return res
-    return res.type(dtype)
-
-def trange_of(x): return torch.arange(len(x))
-=======
 "Utility functions to help deal with tensors"
 from .imports.torch import *
 from .core import *
@@ -437,5 +218,4 @@
     if not dtype: return res
     return res.type(dtype)
 
-def trange_of(x): return torch.arange(len(x))
->>>>>>> 4eede66c
+def trange_of(x): return torch.arange(len(x))